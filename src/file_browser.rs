use termion::event::Key;

use std::io::Write;
use std::sync::{Arc, Mutex, RwLock};
use std::path::PathBuf;
use std::ffi::OsString;
use std::collections::HashSet;

use crate::files::{File, Files, PathBufExt};
use crate::fscache::FsCache;
use crate::listview::ListView;
use crate::hbox::HBox;
use crate::widget::Widget;
use crate::tabview::{TabView, Tabbable};
use crate::preview::{Previewer, AsyncWidget};
use crate::textview::TextView;
use crate::fail::{HResult, HError, ErrorLog};
use crate::widget::{Events, WidgetCore};
use crate::proclist::ProcView;
use crate::bookmarks::BMPopup;
use crate::term;
use crate::term::ScreenExt;
use crate::foldview::LogView;
use crate::coordinates::Coordinates;
use crate::dirty::Dirtyable;
use crate::stats::{FsStat, FsExt};

#[derive(PartialEq)]
pub enum FileBrowserWidgets {
    FileList(AsyncWidget<ListView<Files>>),
    Previewer(Previewer),
    Blank(AsyncWidget<TextView>),
}

impl Widget for FileBrowserWidgets {
    fn get_core(&self) -> HResult<&WidgetCore> {
        match self {
            FileBrowserWidgets::FileList(widget) => widget.get_core(),
            FileBrowserWidgets::Previewer(widget) => widget.get_core(),
            FileBrowserWidgets::Blank(widget) => widget.get_core(),
        }
    }
    fn get_core_mut(&mut self) -> HResult<&mut WidgetCore> {
        match self {
            FileBrowserWidgets::FileList(widget) => widget.get_core_mut(),
            FileBrowserWidgets::Previewer(widget) => widget.get_core_mut(),
            FileBrowserWidgets::Blank(widget) => widget.get_core_mut(),
        }
    }
    fn set_coordinates(&mut self, coordinates: &Coordinates) -> HResult<()> {
        match self {
            FileBrowserWidgets::FileList(widget) => widget.set_coordinates(coordinates),
            FileBrowserWidgets::Previewer(widget) => widget.set_coordinates(coordinates),
            FileBrowserWidgets::Blank(widget) => widget.set_coordinates(coordinates),
        }
    }
    fn refresh(&mut self) -> HResult<()> {
        match self {
            FileBrowserWidgets::FileList(widget) => widget.refresh(),
            FileBrowserWidgets::Previewer(widget) => widget.refresh(),
            FileBrowserWidgets::Blank(widget) => widget.refresh(),
        }
    }
    fn get_drawlist(&self) -> HResult<String> {
        match self {
            FileBrowserWidgets::FileList(widget) => widget.get_drawlist(),
            FileBrowserWidgets::Previewer(widget) => widget.get_drawlist(),
            FileBrowserWidgets::Blank(widget) => widget.get_drawlist(),
        }
    }
}

pub struct FileBrowser {
    pub columns: HBox<FileBrowserWidgets>,
    pub cwd: File,
    pub prev_cwd: Option<File>,
    core: WidgetCore,
    proc_view: Arc<Mutex<ProcView>>,
    bookmarks: Arc<Mutex<BMPopup>>,
    log_view: Arc<Mutex<LogView>>,
    fs_cache: FsCache,
    fs_stat: Arc<RwLock<FsStat>>
}

impl Tabbable for TabView<FileBrowser> {
    fn new_tab(&mut self) -> HResult<()> {
        let cur_tab = self.active_tab_();

        let settings = cur_tab.fs_cache.tab_settings.read()?.clone();
        let cache = cur_tab.fs_cache.new_client(settings).ok();

        let mut tab = FileBrowser::new(&self.active_tab_().core, cache)?;

        let proc_view = cur_tab.proc_view.clone();
        let bookmarks = cur_tab.bookmarks.clone();
        let log_view  = cur_tab.log_view.clone();
        tab.proc_view = proc_view;
        tab.bookmarks = bookmarks;
        tab.log_view  = log_view;
        tab.fs_stat = cur_tab.fs_stat.clone();

        self.push_widget(tab)?;
        self.active = self.widgets.len() - 1;
        Ok(())
    }

    fn close_tab(&mut self) -> HResult<()> {
        self.close_tab_().log();
        Ok(())
    }

    fn next_tab(&mut self) -> HResult<()> {
        self.next_tab_();
        Ok(())
    }

    fn goto_tab(&mut self, index: usize) -> HResult<()> {
        self.goto_tab_(index)
    }

    fn get_tab_names(&self) -> Vec<Option<String>> {
        self.widgets.iter().map(|filebrowser| {
            let path = filebrowser.cwd.path();
            let last_dir = path.components().last().unwrap();
            let dir_name = last_dir.as_os_str().to_string_lossy().to_string();
            Some(dir_name)
        }).collect()
    }

    fn active_tab(& self) -> & dyn Widget {
        self.active_tab_()
    }

    fn active_tab_mut(&mut self) -> &mut dyn Widget {
        self.active_tab_mut_()
    }

    fn on_tab_switch(&mut self) -> HResult<()> {
        self.active_tab_mut().refresh()
    }

    fn on_key_sub(&mut self, key: Key) -> HResult<()> {
        match key {
            Key::Char('!') => {
                let tab_dirs = self.widgets.iter().map(|w| w.cwd.clone())
                                                  .collect::<Vec<_>>();
                let selected_files = self
                    .widgets
                    .iter()
                    .map(|w| {
                        w.selected_files()
                            .map_err(|_| Vec::<Files>::new())
                            .unwrap()
                    }).collect();

                self.widgets[self.active].exec_cmd(tab_dirs, selected_files)
            }
            _ => { self.active_tab_mut().on_key(key) }
        }
    }

    fn on_refresh(&mut self) -> HResult<()> {
        let fs_changes = self.active_tab_()
            .fs_cache
            .fs_changes
            .write()?
            .drain(..)
            .collect::<Vec<_>>();

        for tab in &mut self.widgets {
            for (dir, old_file, new_file) in fs_changes.iter() {
                tab.replace_file(&dir,
                                 old_file.as_ref(),
                                 new_file.as_ref()).log()
            }
        }

        let open_dirs = self.widgets
            .iter()
            .fold(HashSet::new(), |mut dirs, tab| {
                tab.left_dir().map(|dir| dirs.insert(dir.clone())).ok();
                dirs.insert(tab.cwd.clone());
                tab.preview_widget()
                    .map(|preview| preview.get_file().map(|file| {
                        if file.is_dir() {
                            dirs.insert(file.clone());
                        }
                    })).ok();
                dirs
            });

        self.active_tab_mut_().fs_cache.watch_only(open_dirs).log();
        self.active_tab_mut_().fs_stat.write()?.refresh().log();
        Ok(())
    }

    fn on_config_loaded(&mut self) -> HResult<()> {
        // hack: wait a bit for widget readyness...
        let duration = std::time::Duration::from_millis(100);
        std::thread::sleep(duration);

        let show_hidden = self.config().show_hidden();
        for tab in self.widgets.iter_mut() {
            tab.left_widget_mut().map(|w| {
                w.content.show_hidden = show_hidden;
                w.content.dirty_meta.set_dirty();
                w.refresh().log();
            }).ok();

            tab.main_widget_mut().map(|w| {
                w.content.show_hidden = show_hidden;
                w.content.dirty_meta.set_dirty();
                w.content.sort();
                w.refresh().log();
            }).ok();

            tab.preview_widget_mut().map(|w| w.config_loaded()).ok();
        }
        Ok(())
    }
}







impl FileBrowser {
    pub fn new(core: &WidgetCore, cache: Option<FsCache>) -> HResult<FileBrowser> {
        let startup = cache.is_none();
        let fs_cache = cache.unwrap_or_else(|| FsCache::new(core.get_sender()));

        let cwd = std::env::current_dir().unwrap();
        let mut core_m = core.clone();
        let mut core_l = core.clone();
        let mut core_p = core.clone();

        let mut columns = HBox::new(core);
        columns.set_ratios(vec![20,30,49]);
        let list_coords = columns.calculate_coordinates()?;

        core_l.coordinates = list_coords[0].clone();
        core_m.coordinates = list_coords[1].clone();
        core_p.coordinates = list_coords[2].clone();

        let main_path = cwd.ancestors()
                           .take(1)
                           .map(|path| {
                               std::path::PathBuf::from(path)
                           }).last()?;
        let left_path = main_path.parent().map(|p| p.to_path_buf());

        let cache = fs_cache.clone();
        let main_widget = AsyncWidget::new(&core, Box::new(move |_| {
            let name = if main_path.parent().is_none() {
                "root".to_string()
            } else {
                main_path.file_name()?
                    .to_string_lossy()
                    .to_string()
            };
            let main_dir = File::new(&name,
                                     main_path.clone(),
                                     None);
            let files = cache.get_files_sync(&main_dir)?;
            let selection = cache.get_selection(&main_dir).ok();
            let mut list = ListView::new(&core_m.clone(),
                                         files);
            if let Some(file) = selection {
                list.select_file(&file);
            }

            list.content.meta_all();
            list.content.dirty_meta.set_dirty();
            list.refresh().log();

            if startup {
                list.animate_slide_up(None).log();
            }

            list.content.meta_all();
            Ok(list)
        }));

        let cache = fs_cache.clone();
        if let Some(left_path) = left_path {
            let left_widget = AsyncWidget::new(&core, Box::new(move |_| {
                let name = if left_path.parent().is_none() {
                    "root".to_string()
                } else {
                    left_path.file_name()?
                        .to_string_lossy()
                        .to_string()
                };
                let left_dir = File::new(&name,
                                         left_path.clone(),
                                         None);
                let files = cache.get_files_sync(&left_dir)?;
                let selection = cache.get_selection(&left_dir).ok();
                let mut list = ListView::new(&core_l,
                                             files);
                if let Some(file) = selection {
                    list.select_file(&file);
                }

                list.refresh().log();

                if startup {
                    list.animate_slide_up(None).log();
                }

                Ok(list)
            }));
            let left_widget = FileBrowserWidgets::FileList(left_widget);
            columns.push_widget(left_widget);
        } else {
            let left_widget = AsyncWidget::new(&core, Box::new(move |_| {
                let blank = TextView::new_blank(&core_l);
                Ok(blank)
            }));

            let left_widget = FileBrowserWidgets::Blank(left_widget);
            columns.push_widget(left_widget);
        }

        let previewer = Previewer::new(&core_p, fs_cache.clone());

        columns.push_widget(FileBrowserWidgets::FileList(main_widget));
        columns.push_widget(FileBrowserWidgets::Previewer(previewer));
        columns.set_active(1).log();
        columns.refresh().log();


        let cwd = File::new_from_path(&cwd, None).unwrap();

        let proc_view = ProcView::new(&core);
        let bookmarks = BMPopup::new(&core);
        let log_view = LogView::new(&core, vec![]);
        let fs_stat = FsStat::new().unwrap();



        Ok(FileBrowser { columns: columns,
                         cwd: cwd,
                         prev_cwd: None,
                         core: core.clone(),
                         proc_view: Arc::new(Mutex::new(proc_view)),
                         bookmarks: Arc::new(Mutex::new(bookmarks)),
                         log_view: Arc::new(Mutex::new(log_view)),
                         fs_cache: fs_cache,
                         fs_stat: Arc::new(RwLock::new(fs_stat))
        })
    }

    pub fn enter_dir(&mut self) -> HResult<()> {
        let file = self.selected_file()?;

        if file.is_dir() {
            let dir = file;
            match dir.is_readable() {
                Ok(true) => {},
                Ok(false) => {
                    let status =
                        format!("{}Stop right there, cowboy! Check your permisions!",
                                term::color_red());
                    self.show_status(&status).log();
                    return Ok(());
                }
                err @ Err(_) => err.log()
            }

            let previewer_files = self.preview_widget_mut()?.take_files().ok();

            self.columns.remove_widget(0);

            self.prev_cwd = Some(self.cwd.clone());
            self.cwd = dir.clone();

            let core = self.core.clone();
            let cache = self.fs_cache.clone();

            let main_widget = AsyncWidget::new(&core.clone(), Box::new(move |_| {
                let files = match previewer_files {
                    Some(files) => files,
                    None => cache.get_files_sync(&dir)?
                };

                let selection = cache.get_selection(&dir).ok();

                let mut list = ListView::new(&core, files);

                if let Some(file) = selection {
                    list.select_file(&file);
                }

                list.content.meta_all();

                Ok(list)
            }));

            let main_widget = FileBrowserWidgets::FileList(main_widget);
            self.columns.insert_widget(1, main_widget);

        } else {
            self.core.get_sender().send(Events::InputEnabled(false))?;

            let status = std::process::Command::new("rifle")
                .args(file.path.file_name())
                .status();

            self.clear().log();
            self.core.screen.cursor_hide().log();

            self.core.get_sender().send(Events::InputEnabled(true))?;

            match status {
                Ok(status) =>
                    self.show_status(&format!("\"{}\" exited with {}",
                                              "rifle", status)).log(),
                Err(err) =>
                    self.show_status(&format!("Can't run this \"{}\": {}",
                                              "rifle", err)).log()
            }
        }
        Ok(())
    }

    pub fn open_bg(&mut self) -> HResult<()> {
        let cwd = self.cwd()?;
        let file = self.selected_file()?;

        let cmd = crate::proclist::Cmd {
            cmd: OsString::from(file.strip_prefix(&cwd)),
            short_cmd: None,
            args: None,
            cwd: cwd.clone(),
            cwd_files: None,
            tab_files: None,
            tab_paths: None
        };

        self.proc_view.lock()?.run_proc_raw(cmd)?;

        Ok(())
    }

    pub fn main_widget_goto(&mut self, dir: &File) -> HResult<()> {
        self.cache_files().log();

        let dir = dir.clone();
        let cache = self.fs_cache.clone();

        self.prev_cwd = Some(self.cwd.clone());
        self.cwd = dir.clone();

        let main_async_widget = self.main_async_widget_mut()?;
        main_async_widget.change_to(Box::new(move |stale, core| {
            let (selected_file, files) = cache.get_files(&dir, stale)?;
            let files = files.wait()?;

            let mut list = ListView::new(&core, files);

            list.content.meta_set_fresh().log();
            list.content.meta_all();

            if let Some(file) = selected_file {
                list.select_file(&file);
            }
            Ok(list)
        })).log();

        if let Ok(grand_parent) = self.cwd()?.parent_as_file() {
            self.left_widget_goto(&grand_parent).log();
        } else {
            self.left_async_widget_mut()?.change_to(Box::new(move |_,_| {
                HError::stale()?
            })).log();
        }

        Ok(())
    }

    pub fn left_widget_goto(&mut self, dir: &File) -> HResult<()> {
        let cache = self.fs_cache.clone();
        let dir = dir.clone();

        let left_async_widget = self.left_async_widget_mut()?;
        left_async_widget.change_to(Box::new(move |stale, core| {
            let cached_files = cache.get_files(&dir, stale)?;
            let (_, files) = cached_files;

            let files = files.wait()?;

            let list = ListView::new(&core, files);
            Ok(list)
        }))?;
        Ok(())
    }

    pub fn go_back(&mut self) -> HResult<()> {
        if let Ok(new_cwd) = self.cwd.parent_as_file() {
            let core = self.core.clone();
            let preview_files = self.take_main_files();
            let old_left = self.columns.remove_widget(0);
            self.prev_cwd = Some(self.cwd.clone());
            self.cwd = new_cwd.clone();

            if let Ok(left_dir) = new_cwd.parent_as_file() {
                let cache = self.fs_cache.clone();
                let left_widget = AsyncWidget::new(&core.clone(), Box::new(move |_| {
                    let files = cache.get_files_sync(&left_dir)?;
                    let list = ListView::new(&core, files);
                    Ok(list)
                }));

                let left_widget = FileBrowserWidgets::FileList(left_widget);
                self.columns.prepend_widget(left_widget);
            } else {
                let left_widget = AsyncWidget::new(&core.clone(), Box::new(move |_| {
                    let blank = TextView::new_blank(&core);
                    Ok(blank)
                }));

                let left_widget = FileBrowserWidgets::Blank(left_widget);
                self.columns.prepend_widget(left_widget);
            }
            self.columns.replace_widget(1, old_left);
            self.main_widget_mut()?.content.meta_all();

            if let Ok(preview_files) = preview_files {
                self.preview_widget_mut().map(|preview| {
                    preview.put_preview_files(preview_files)
                }).ok();
            }
        }

        self.columns.resize_children().log();
        self.refresh()
    }

    pub fn goto_prev_cwd(&mut self) -> HResult<()> {
        let prev_cwd = self.prev_cwd.take()?;
        self.main_widget_goto(&prev_cwd)?;
        Ok(())
    }

    fn get_boomark(&mut self) -> HResult<String> {
        let cwd = &match self.prev_cwd.as_ref() {
            Some(cwd) => cwd,
            None => &self.cwd
        }.path.to_string_lossy().to_string();

        self.bookmarks.lock()?.set_coordinates(&self.core.coordinates).log();

        loop {
            let bookmark =  self.bookmarks.lock()?.pick(cwd.to_string());

            if let Err(HError::TerminalResizedError) = bookmark {
                self.core.screen.clear().log();
                self.resize().log();
                self.refresh().log();
                self.draw().log();
                continue;
            }

            if let Err(HError::WidgetResizedError) = bookmark {
                let coords = &self.core.coordinates;
                self.bookmarks.lock()?.set_coordinates(&coords).log();
                self.core.screen.clear().log();
                self.refresh().log();
                self.draw().log();
                continue;
            }
            return bookmark;
        }
    }

    pub fn goto_bookmark(&mut self) -> HResult<()> {
        let path = self.get_boomark()?;
        let path = File::new_from_path(&PathBuf::from(path), None)?;
        self.main_widget_goto(&path)?;
        Ok(())
    }

    pub fn add_bookmark(&mut self) -> HResult<()> {
        let cwd = self.cwd.path.to_string_lossy().to_string();
        let coords = &self.core.coordinates;
        self.bookmarks.lock()?.set_coordinates(&coords).log();
        self.bookmarks.lock()?.add(&cwd)?;
        Ok(())
    }

    pub fn set_title(&self) -> HResult<()> {
        let path = self.cwd.short_string();

        self.screen()?.set_title(&path)?;
        Ok(())
    }

    pub fn update_preview(&mut self) -> HResult<()> {
        if !self.main_async_widget_mut()?.ready() { return Ok(()) }
        if self.main_widget()?
            .content
            .len() == 0 {
                self.preview_widget_mut()?.set_stale().log();
                return Ok(());
            }
        let file = self.selected_file()?.clone();
        let preview = self.preview_widget_mut()?;
        preview.set_file(&file).log();
        Ok(())
    }

    pub fn set_left_selection(&mut self) -> HResult<()> {
        if self.cwd.parent().is_none() { return Ok(()) }
        if !self.left_async_widget_mut()?.ready() { return Ok(()) }

        let selection = self.cwd()?.clone();

        self.left_widget_mut()?.select_file(&selection);

        Ok(())
    }

    pub fn take_main_files(&mut self) -> HResult<Files> {
        let core = self.core.clone();
        let blank = AsyncWidget::new(&core.clone(), Box::new(move |_| {
            HError::no_files()
        }));
        let blank = FileBrowserWidgets::Blank(blank);

        let old_widget = self.columns.replace_widget(1, blank);

        if let FileBrowserWidgets::FileList(main_widget) = old_widget {
            let files = main_widget.take_widget()?.content;
            return Ok(files)
        }
        HError::no_files()
    }

    pub fn take_left_files(&mut self) -> HResult<Files> {
        let core = self.core.clone();
        let blank = AsyncWidget::new(&core.clone(), Box::new(move |_| {
            HError::no_files()
        }));
        let blank = FileBrowserWidgets::FileList(blank);

        let old_widget = self.columns.replace_widget(0, blank);

        if let FileBrowserWidgets::FileList(left_widget) = old_widget {
            let files = left_widget.take_widget()?.content;
            return Ok(files)
        }
        HError::no_files()
    }

    pub fn get_files(&self) -> HResult<&Files> {
        Ok(&self.main_widget()?.content)
    }

    pub fn get_left_files(&self) -> HResult<&Files> {
        Ok(&self.left_widget()?.content)
    }

    pub fn cache_files(&mut self) -> HResult<()> {
        let files = self.get_files()?;
        let selected_file = self.selected_file().ok();
        self.fs_cache.put_files(files, selected_file).log();
        self.main_widget_mut()?.content.meta_updated = false;


        // if self.cwd.parent().is_some() {
        //     let left_selection = self.left_widget()?.clone_selected_file();
        //     let left_files = self.get_left_files()?;
        //     self.fs_cache.put_files(left_files, Some(left_selection)).log();
        //     self.left_widget_mut()?.content.meta_updated = false;
        // }

        Ok(())
    }


    pub fn cwd(&self) -> HResult<&File> {
        Ok(&self.cwd)
    }

    pub fn set_cwd(&mut self) -> HResult<()> {
        let cwd = self.cwd()?;
        std::env::set_current_dir(&cwd.path)?;
        Ok(())
    }

    pub fn left_dir(&self) -> HResult<&File> {
        let widget = self.left_widget()?;
        let dir = &widget.content.directory;
        Ok(dir)
    }

    fn replace_file(&mut self,
                    dir: &File,
                    old: Option<&File>,
                    new: Option<&File>) -> HResult<()> {
        if &self.cwd == dir {
            self.main_widget_mut()?.content.replace_file(old, new.cloned()).log();
        }

        self.preview_widget_mut()?.replace_file(dir, old, new).ok();

        if &self.left_dir()? == &dir {
            self.left_widget_mut()?.content.replace_file(old, new.cloned()).log();
        }
        Ok(())
    }

    pub fn selected_file(&self) -> HResult<File> {
        let widget = self.main_widget()?;
        let file = widget.selected_file().clone();
        Ok(file)
    }

    pub fn selected_files(&self) -> HResult<Vec<File>> {
        let widget = self.main_widget()?;
        let files = widget.content.get_selected().into_iter().map(|f| {
            f.clone()
        }).collect();
        Ok(files)
    }

    pub fn main_async_widget_mut(&mut self) -> HResult<&mut AsyncWidget<ListView<Files>>> {
        let widget = self.columns.active_widget_mut()?;

        let widget = match widget {
            FileBrowserWidgets::FileList(filelist) => filelist,
            _ => { HError::wrong_widget("previewer", "filelist")? }
        };
        Ok(widget)
    }

    pub fn main_widget(&self) -> HResult<&ListView<Files>> {
        let widget = self.columns.active_widget()?;

        let widget = match widget {
            FileBrowserWidgets::FileList(filelist) => filelist.widget(),
            _ => { HError::wrong_widget("previewer", "filelist")? }
        };
        widget
    }

    pub fn main_widget_mut(&mut self) -> HResult<&mut ListView<Files>> {
        let widget = self.columns.active_widget_mut()?;

        let widget = match widget {
            FileBrowserWidgets::FileList(filelist) => filelist.widget_mut(),
            _ => { HError::wrong_widget("previewer", "filelist")? }
        };
        widget
    }

    pub fn left_async_widget_mut(&mut self) -> HResult<&mut AsyncWidget<ListView<Files>>> {
        let widget = match self.columns.widgets.get_mut(0)? {
            FileBrowserWidgets::FileList(filelist) => filelist,
            _ => { return HError::wrong_widget("previewer", "filelist"); }
        };
        Ok(widget)
    }

    pub fn left_widget(&self) -> HResult<&ListView<Files>> {
        let widget = match self.columns.widgets.get(0)? {
            FileBrowserWidgets::FileList(filelist) => filelist.widget(),
            _ => { return HError::wrong_widget("previewer", "filelist"); }
        };
        widget
    }

    pub fn left_widget_mut(&mut self) -> HResult<&mut ListView<Files>> {
        let widget = match self.columns.widgets.get_mut(0)? {
            FileBrowserWidgets::FileList(filelist) => filelist.widget_mut(),
            _ => { return HError::wrong_widget("previewer", "filelist"); }
        };
        widget
    }

    pub fn preview_widget(&self) -> HResult<&Previewer> {
        match self.columns.widgets.get(2)? {
            FileBrowserWidgets::Previewer(previewer) => Ok(previewer),
            _ => { return HError::wrong_widget("filelist", "previewer"); }
        }
    }

    pub fn preview_widget_mut(&mut self) -> HResult<&mut Previewer> {
        match self.columns.widgets.get_mut(2)? {
            FileBrowserWidgets::Previewer(previewer) => Ok(previewer),
            _ => { return HError::wrong_widget("filelist", "previewer"); }
        }
    }

    pub fn toggle_colums(&mut self) {
        self.preview_widget().map(|preview| preview.cancel_animation()).log();
        self.columns.toggle_zoom().log();
    }

    pub fn quit_with_dir(&self) -> HResult<()> {
        let cwd = self.cwd()?.clone().path;
        let selected_file = self.selected_file()?;
        let selected_file = selected_file.path.to_string_lossy();
        let selected_files = self.selected_files()?;

        let selected_files = selected_files.iter().map(|f| {
            format!("\"{}\" ", &f.path.to_string_lossy())
        }).collect::<String>();

        let mut filepath = dirs_2::home_dir()?;
        filepath.push(".hunter_cwd");

        let output = format!("HUNTER_CWD=\"{}\"\nF=\"{}\"\nMF=({})\n",
                             cwd.to_str()?,
                             selected_file,
                             selected_files);

        let mut file = std::fs::File::create(filepath)?;
        file.write(output.as_bytes())?;
        HError::quit()
    }

    pub fn turbo_cd(&mut self) -> HResult<()> {
        let dir = self.minibuffer("cd")?;

        let path = std::path::PathBuf::from(&dir);
        let dir = File::new_from_path(&path.canonicalize()?, None)?;
        self.main_widget_goto(&dir)?;

        Ok(())
    }

    fn exec_cmd(&mut self,
                tab_dirs: Vec<File>,
                tab_files: Vec<Vec<File>>) -> HResult<()> {

        let cwd = self.cwd()?.clone();
        let selected_file = self.selected_file()?;
        let selected_files = self.selected_files()?;

        let cmd = self.minibuffer("exec")?.trim_start().to_string() + " ";

        let cwd_files = if selected_files.len() == 0 {
            vec![selected_file]
        } else { selected_files };

        let cmd = crate::proclist::Cmd {
            cmd: OsString::from(cmd),
            short_cmd: None,
            args: None,
            cwd: cwd,
            cwd_files: Some(cwd_files),
            tab_files: Some(tab_files),
            tab_paths: Some(tab_dirs)
        };

        self.proc_view.lock()?.run_proc_subshell(cmd)?;

        Ok(())
    }

    pub fn run_subshell(&mut self) -> HResult<()> {
        self.core.get_sender().send(Events::InputEnabled(false))?;

        self.preview_widget().map(|preview| preview.cancel_animation()).log();
        self.core.screen.cursor_show().log();
        self.core.screen.drop_screen();

        let shell = std::env::var("SHELL").unwrap_or("bash".into());
        let status = std::process::Command::new(&shell).status();

        self.core.screen.reset_screen().log();


        self.core.get_sender().send(Events::InputEnabled(true))?;

        match status {
            Ok(status) =>
                self.show_status(&format!("\"{}\" exited with {}",
                                          shell, status)).log(),
            Err(err) =>
                self.show_status(&format!("Can't run this \"{}\": {}",
                                          shell, err)).log()
        }



        Ok(())
    }

    pub fn show_procview(&mut self) -> HResult<()> {
        self.preview_widget().map(|preview| preview.cancel_animation()).log();
        self.proc_view.lock()?.popup()?;
        Ok(())
    }

    pub fn show_log(&mut self) -> HResult<()> {
        self.preview_widget().map(|preview| preview.cancel_animation()).log();
        self.log_view.lock()?.popup()?;
        Ok(())
    }

    pub fn get_footer(&self) -> HResult<String> {
        let xsize = self.get_coordinates()?.xsize();
        let ypos = self.get_coordinates()?.position().y();
        let pos = self.main_widget()?.get_selection();
        let file = self.main_widget()?.content.files.get(pos)?;

        let permissions = file.pretty_print_permissions().unwrap_or("NOPERMS".into());
        let user = file.pretty_user().unwrap_or("NOUSER".into());
        let group = file.pretty_group().unwrap_or("NOGROUP".into());
        let mtime = file.pretty_mtime().unwrap_or("NOMTIME".into());
        let target = if let Some(target) = &file.target {
            "--> ".to_string() + &target.short_string()
        } else { "".to_string() };

        let main_widget = self.main_widget()?;
        let selection = main_widget.get_selection();
        let file_count = main_widget.content.len();
        let file_count = format!("{}", file_count);
        let digits = file_count.len();
        let file_count = format!("{:digits$}/{:digits$}",
                                 selection,
                                 file_count,
                                 digits = digits);
        let count_xpos = xsize - file_count.len() as u16;
        let count_ypos = ypos + self.get_coordinates()?.ysize();

        let fs = self.fs_stat.read()?.find_fs(&file.path)?.clone();

        let dev = fs.get_dev();
        let free_space = fs.get_free();
        let total_space = fs.get_total();
        let space = format!("{}: {} / {}",
                            dev,
                            free_space,
                            total_space);

        let space_xpos = count_xpos - space.len() as u16 - 5; // - 3;

        let status = format!("{} {}:{} {}{} {}{}",
                             permissions,
                             user,
                             group,
                             crate::term::header_color(),
                             mtime,
                             crate::term::color_yellow(),
                             target
        );
        let status = crate::term::sized_string_u(&status, (xsize-1) as usize);

        let status = format!("{}{}{}{}{}{} | {}",
                             status,
                             crate::term::header_color(),
                             crate::term::goto_xy(space_xpos, count_ypos),
                             crate::term::color_orange(),
                             space,
                             crate::term::header_color(),
                             file_count);

        Ok(status)
    }
}

impl Widget for FileBrowser {
    fn get_core(&self) -> HResult<&WidgetCore> {
        Ok(&self.core)
    }
    fn get_core_mut(&mut self) -> HResult<&mut WidgetCore> {
        Ok(&mut self.core)
    }

    fn set_coordinates(&mut self, coordinates: &Coordinates) -> HResult<()> {
        self.core.coordinates = coordinates.clone();
        self.columns.set_coordinates(&coordinates).log();
        self.proc_view.lock()?.set_coordinates(&coordinates).log();
        self.log_view.lock()?.set_coordinates(&coordinates).log();
        self.bookmarks.lock()?.set_coordinates(&coordinates).log();
        Ok(())
    }

    fn render_header(&self) -> HResult<String> {
        let xsize = self.get_coordinates()?.xsize();
        let file = self.selected_file()?;
        let name = &file.name;

        let color = if file.is_dir() {
            crate::term::highlight_color() }
        else if file.color.is_none() {
            crate::term::normal_color()
        } else {
            crate::term::from_lscolor(file.color.as_ref().unwrap())
        };

        let path = self.cwd.short_string();

        let mut path = path;
        if &path == "" { path.clear(); }
        if &path == "~/" { path.pop(); }
        if &path == "/" { path.pop(); }


        let pretty_path = format!("{}/{}{}", path, &color, name );
        let sized_path = crate::term::sized_string(&pretty_path, xsize);
        Ok(sized_path)
    }
    fn render_footer(&self) -> HResult<String> {
        let xsize = term::xsize_u();
        match self.get_core()?.status_bar_content.lock()?.as_mut().take() {
            Some(status) => Ok(term::sized_string_u(&status, xsize)),
            _ => { self.get_footer() },
        }
    }
    fn refresh(&mut self) -> HResult<()> {
        self.set_title().log();
        self.columns.refresh().log();
        self.set_left_selection().log();
        self.set_cwd().log();
        if !self.columns.zoom_active { self.update_preview().log(); }
        self.columns.refresh().log();
        self.cache_files().log();
        Ok(())
    }

    fn get_drawlist(&self) -> HResult<String> {
        self.columns.get_drawlist()
    }

    fn on_key(&mut self, key: Key) -> HResult<()> {
        match key {
            Key::Char('/') => { self.turbo_cd()?; },
            Key::Char('Q') => { self.quit_with_dir()?; },
            Key::Right | Key::Char('l') => { self.enter_dir()?; },
            Key::Char('F') => { self.open_bg()?; },
            Key::Left | Key::Char('h') => { self.go_back()?; },
            Key::Char('-') => { self.goto_prev_cwd()?; },
            Key::Char('`') => { self.goto_bookmark()?; },
            Key::Char('m') => { self.add_bookmark()?; },
<<<<<<< HEAD
            Key::Char('w') => { self.proc_view.lock()?.popup()?; },
            Key::Char('L') => self.log_view.lock()?.popup()?,
=======
            Key::Char('w') => { self.show_procview()?; },
            Key::Char('l') => self.show_log()?,
>>>>>>> 6098ad30
            Key::Char('z') => self.run_subshell()?,
            Key::Char('c') => self.toggle_colums(),
            _ => { self.main_widget_mut()?.on_key(key)?; },
        }
        if !self.columns.zoom_active { self.update_preview().log(); }
        Ok(())
    }
}

impl PartialEq for FileBrowser {
    fn eq(&self, other: &FileBrowser) -> bool {
        if self.columns == other.columns && self.cwd == other.cwd {
            true
        } else {
            false
        }
    }
}<|MERGE_RESOLUTION|>--- conflicted
+++ resolved
@@ -1039,13 +1039,9 @@
             Key::Char('-') => { self.goto_prev_cwd()?; },
             Key::Char('`') => { self.goto_bookmark()?; },
             Key::Char('m') => { self.add_bookmark()?; },
-<<<<<<< HEAD
-            Key::Char('w') => { self.proc_view.lock()?.popup()?; },
-            Key::Char('L') => self.log_view.lock()?.popup()?,
-=======
+
             Key::Char('w') => { self.show_procview()?; },
-            Key::Char('l') => self.show_log()?,
->>>>>>> 6098ad30
+            Key::Char('L') => self.show_log()?,
             Key::Char('z') => self.run_subshell()?,
             Key::Char('c') => self.toggle_colums(),
             _ => { self.main_widget_mut()?.on_key(key)?; },
